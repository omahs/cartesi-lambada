[package]
name = "lambada"
version = "0.1.0"
edition = "2021"

# See more keys and their definitions at https://doc.rust-lang.org/cargo/reference/manifest.html

[dependencies]
tracing = "0.1"
surf-disco = { git = "https://github.com/EspressoSystems/surf-disco", tag = "v0.4.4" }
tide-disco = { git = "https://github.com/EspressoSystems/tide-disco", tag = "v0.4.4" }
jf-primitives = { git = "https://github.com/EspressoSystems/jellyfish" }

async-compatibility-layer = { git = "https://github.com/EspressoSystems/async-compatibility-layer", tag = "1.4.1" }
ethers = { version = "2.0.4", features = ["ws"] }
hotshot-query-service = { git = "https://github.com/EspressoSystems/hotshot-query-service", branch = "main" }
contract-bindings = { git = "https://github.com/EspressoSystems/espresso-sequencer" }
serde = "1.0.163"
clap = "4.3.10"
futures = "0.3.28"
async-std = { version = "1.12", features = ["attributes"] }
cartesi_lambda = {path = "../cartesi_lambda"}
hyper = { version = "0.14", features = ["full"] }
tokio = { version = "1", features = ["full"] }
futures-util = "0.3.28"
hex = "0.4.3"
cartesi-machine-json-rpc = {git = "https://github.com/cartesi/machine-json-rpc" }
sequencer = { git = "https://github.com/EspressoSystems/espresso-sequencer" }
hyper-tls = "0.5.0"
bincode = "1.3.3"
serde_json = "1.0.107"
sqlite = "0.32.0"
cid = "0.11.0"
ipfs-api-backend-hyper = { version = "0.6.0", features = ["with-send-sync"], default-features = false }
<<<<<<< HEAD
base64 = "0.21.5"
jsonrpsee = {version = "0.18.2", features=["jsonrpsee-http-client"]}
celestia-rpc = {git = "https://github.com/eigerco/lumina"}
celestia-types = { git = "https://github.com/eigerco/lumina" }
=======
rand = "0.8"
>>>>>>> 8285c610
<|MERGE_RESOLUTION|>--- conflicted
+++ resolved
@@ -32,11 +32,8 @@
 sqlite = "0.32.0"
 cid = "0.11.0"
 ipfs-api-backend-hyper = { version = "0.6.0", features = ["with-send-sync"], default-features = false }
-<<<<<<< HEAD
 base64 = "0.21.5"
 jsonrpsee = {version = "0.18.2", features=["jsonrpsee-http-client"]}
 celestia-rpc = {git = "https://github.com/eigerco/lumina"}
 celestia-types = { git = "https://github.com/eigerco/lumina" }
-=======
-rand = "0.8"
->>>>>>> 8285c610
+rand = "0.8"